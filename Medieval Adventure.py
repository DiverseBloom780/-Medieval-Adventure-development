--- conflicted
+++ resolved
@@ -1,817 +1,655 @@
-# -*- coding: utf-8 -*-
-<<<<<<< HEAD
-=======
-from __future__ import annotations
-
->>>>>>> f14ae05f
-"""
-Medieval Adventure — Improved Pygame Demo
------------------------------------------
-
-A compact arcade-style demo featuring:
-- Player archer with mouse-aimed arrows and stamina-based sprint
-- Ballista turret with heavy bolts and cooldown
-- Enemy swordsmen (melee) and archers (ranged) with simple AI
-- Wave-based spawner that ramps difficulty
-- Castle with health; lose when castle HP reaches 0
-- Score, HUD, pause, and restart
-- Particles & floating damage numbers
-- dt-based movement & safe list iterations
-
-Everything draws with primitives (no assets required).
-"""
-
-import warnings
-warnings.filterwarnings("ignore", category=UserWarning)
-
-<<<<<<< HEAD
-from __future__ import annotations
-from dataclasses import dataclass, field
-from typing import List, Tuple
-import math
-import random
-import sys
-
-import pygame
-=======
-import math
-import random
-import sys
-import pygame
-from dataclasses import dataclass, field
-from typing import List, Tuple
->>>>>>> f14ae05f
-
-# ---------------------------------------------------------------------------
-# Init
-# ---------------------------------------------------------------------------
-
-try:
-    pygame.init()
-except Exception as e:
-    print(f"Failed to initialize Pygame: {e}")
-    sys.exit(1)
-
-# ---------------------------------------------------------------------------
-# Constants / Config
-# ---------------------------------------------------------------------------
-
-SCREEN_WIDTH  = 1280
-SCREEN_HEIGHT = 720
-FPS = 60
-
-GROUND_RATIO = 0.68
-GROUND_Y = int(SCREEN_HEIGHT * GROUND_RATIO)
-
-# Colors
-SKY_BLUE    = (173, 216, 230)
-GREEN       = ( 34, 139,  34)
-BROWN       = (165,  42,  42)
-STONE_GRAY  = (192, 192, 192)
-TREE_GREEN  = (  0, 128,   0)
-WATER_BLUE  = (  0, 191, 255)
-SKIN        = (255, 218, 185)
-HAIR        = (139,  69,  19)
-BOW_COLOR   = (165,  42,  42)
-STRING_COL  = (  0,   0,   0)
-ARROW_COL   = (128,   0,   0)
-RED         = (220,  40,  40)
-GOLD        = (230, 200,  60)
-BLACK       = (  0,   0,   0)
-WHITE       = (255, 255, 255)
-UI_BG       = (25,  25,  28)
-UI_FG       = (210, 210, 215)
-
-<<<<<<< HEAD
-=======
-MERLON_WIDTH = 14
-GATE_WIDTH = 36
-GATE_HEIGHT = 38
-HEALTH_BAR_GREEN = (60, 220, 90)
-
->>>>>>> f14ae05f
-# Gameplay tuning
-PLAYER_SPEED           = 280.0      # px/s
-PLAYER_SPRINT_SPEED    = 420.0
-PLAYER_STAMINA_MAX     = 100.0
-PLAYER_STAMINA_DRAIN   = 35.0       # per second while sprinting
-PLAYER_STAMINA_REGEN   = 20.0       # per second while not sprinting
-PLAYER_MAX_HP          = 100
-
-ARROW_SPEED            = 900.0      # px/s
-ARROW_DAMAGE           = 22
-ARROW_GRAVITY          = 800.0      # px/s^2 downward
-
-BOLT_SPEED             = 1100.0
-BOLT_DAMAGE            = 50
-BOLT_COOLDOWN          = 1.0        # seconds
-
-ENEMY_SWORD_SPEED      = 120.0
-ENEMY_ARCHER_SPEED     = 100.0
-ENEMY_ARCHER_RANGE     = 380.0
-ENEMY_ARCHER_CADENCE   = 1.6        # seconds between shots
-ENEMY_ARROW_SPEED      = 700.0
-ENEMY_ARROW_GRAVITY    = 650.0
-ENEMY_HP               = 90
-ENEMY_DPS_VS_CASTLE    = 15.0       # swordsman damage per second when battering
-
-CASTLE_HP_MAX          = 500
-
-WAVE_BASE_SPAWN_RATE   = 1.1        # lower is faster; per enemy spawn roll freq
-WAVE_ACCELERATION      = 0.92       # multiplier on spawn rate per wave
-WAVE_KILL_TARGET_STEP  = 10         # kills per wave to advance
-
-PARTICLE_COUNT_HIT     = 10
-PARTICLE_LIFETIME      = 0.4
-
-# ---------------------------------------------------------------------------
-# Utility
-# ---------------------------------------------------------------------------
-
-<<<<<<< HEAD
-def clamp(v: float, lo: float, hi: float) -> float:
-    return max(lo, min(hi, v))
-=======
-def clamp(value, min_value, max_value):
-    return min(max(value, min_value), max_value)
->>>>>>> f14ae05f
-
-def vec_from_angle(origin: Tuple[float, float], target: Tuple[float, float]) -> pygame.math.Vector2:
-    v = pygame.math.Vector2(target[0] - origin[0], target[1] - origin[1])
-    if v.length_squared() == 0:
-        return pygame.math.Vector2(1, 0)
-    return v.normalize()
-
-# ---------------------------------------------------------------------------
-# Drawing helpers
-# ---------------------------------------------------------------------------
-
-def draw_tree(screen: pygame.Surface, x: int, y: int) -> None:
-    pygame.draw.line(screen, BROWN, (x, y), (x, y - 50), 6)
-    pygame.draw.circle(screen, TREE_GREEN, (x, y - 70), 28)
-    pygame.draw.circle(screen, TREE_GREEN, (x - 22, y - 62), 20)
-    pygame.draw.circle(screen, TREE_GREEN, (x + 22, y - 62), 20)
-
-def draw_castle(screen: pygame.Surface, rect: pygame.Rect, hp_frac: float) -> None:
-    pygame.draw.rect(screen, STONE_GRAY, rect, border_radius=2)
-    # merlons
-<<<<<<< HEAD
-    merlon_w = 14
-    for i in range(rect.left, rect.right, merlon_w * 2):
-        pygame.draw.rect(screen, STONE_GRAY, (i, rect.top - 12, merlon_w, 12))
-    # gate
-    gate = pygame.Rect(rect.centerx - 18, rect.bottom - 38, 36, 38)
-=======
-    for i in range(rect.left, rect.right, MERLON_WIDTH * 2):
-        pygame.draw.rect(screen, STONE_GRAY, (i, rect.top - 12, MERLON_WIDTH, 12))
-    # gate
-    gate = pygame.Rect(rect.centerx - GATE_WIDTH / 2, rect.bottom - GATE_HEIGHT, GATE_WIDTH, GATE_HEIGHT)
->>>>>>> f14ae05f
-    pygame.draw.rect(screen, BROWN, gate, border_radius=2)
-    # HP bar
-    bar_w, bar_h = rect.width, 12
-    bar_x, bar_y = rect.left, rect.top - 22
-    pygame.draw.rect(screen, BLACK, (bar_x, bar_y, bar_w, bar_h), border_radius=3)
-    fill_w = int(bar_w * hp_frac)
-<<<<<<< HEAD
-    pygame.draw.rect(screen, (60, 220, 90), (bar_x, bar_y, fill_w, bar_h), border_radius=3)
-=======
-    pygame.draw.rect(screen, HEALTH_BAR_GREEN, (bar_x, bar_y, fill_w, bar_h), border_radius=3)
->>>>>>> f14ae05f
-
-def draw_archer(screen: pygame.Surface, x: int, y: int, facing: pygame.math.Vector2) -> None:
-    # Head & hair
-    pygame.draw.circle(screen, SKIN, (x, y), 10)
-    pygame.draw.circle(screen, HAIR, (x, y - 10), 5)
-    # Body
-    pygame.draw.line(screen, BROWN, (x, y + 10), (x, y + 30), 5)
-    # Arms
-    pygame.draw.line(screen, BROWN, (x, y + 15), (x - 10, y + 25), 5)
-    pygame.draw.line(screen, BROWN, (x, y + 15), (x + 10, y + 25), 5)
-    # Legs
-    pygame.draw.line(screen, BROWN, (x, y + 30), (x - 5, y + 50), 5)
-    pygame.draw.line(screen, BROWN, (x, y + 30), (x + 5, y + 50), 5)
-    # Bow line in direction of facing
-    hand = (x + 10, y + 15)
-    tip = (hand[0] + int(facing.x * 16), hand[1] + int(facing.y * 16))
-    pygame.draw.line(screen, BOW_COLOR, hand, tip, 3)
-    pygame.draw.line(screen, STRING_COL, tip, (x + 10, y + 15), 1)
-
-def draw_ui_panel(screen: pygame.Surface, font: pygame.font.Font, score: int, wave: int,
-                  player_hp: int, player_stamina: float, castle_hp: int, paused: bool, game_over: bool) -> None:
-    panel = pygame.Rect(0, 0, SCREEN_WIDTH, 40)
-    pygame.draw.rect(screen, UI_BG, panel)
-
-    # Score & wave
-    s_surf = font.render(f"Score: {score}", True, UI_FG)
-    w_surf = font.render(f"Wave: {wave}", True, UI_FG)
-    screen.blit(s_surf, (12, 10))
-    screen.blit(w_surf, (140, 10))
-
-    # Player HP
-    hp_frac = clamp(player_hp / PLAYER_MAX_HP, 0, 1)
-    pygame.draw.rect(screen, BLACK, (260, 12, 160, 16), border_radius=4)
-    pygame.draw.rect(screen, (220, 70, 70), (260, 12, int(160 * hp_frac), 16), border_radius=4)
-    screen.blit(font.render("HP", True, UI_FG), (260 + 170, 10))
-
-    # Stamina
-    st_frac = clamp(player_stamina / PLAYER_STAMINA_MAX, 0, 1)
-    pygame.draw.rect(screen, BLACK, (430, 12, 160, 16), border_radius=4)
-    pygame.draw.rect(screen, (70, 170, 220), (430, 12, int(160 * st_frac), 16), border_radius=4)
-    screen.blit(font.render("STA", True, UI_FG), (430 + 170, 10))
-
-    # Castle HP
-    c_frac = clamp(castle_hp / CASTLE_HP_MAX, 0, 1)
-    pygame.draw.rect(screen, BLACK, (610, 12, 200, 16), border_radius=4)
-    pygame.draw.rect(screen, (60, 220, 90), (610, 12, int(200 * c_frac), 16), border_radius=4)
-    screen.blit(font.render("Castle", True, UI_FG), (610 + 210, 10))
-
-    # Status texts
-    if paused:
-        t = font.render("PAUSED (P to Resume)", True, GOLD)
-        screen.blit(t, (SCREEN_WIDTH - t.get_width() - 16, 10))
-    elif game_over:
-        t = font.render("GAME OVER (R to Restart)", True, RED)
-        screen.blit(t, (SCREEN_WIDTH - t.get_width() - 16, 10))
-
-# ---------------------------------------------------------------------------
-# Entities
-# ---------------------------------------------------------------------------
-
-@dataclass
-class Projectile:
-    x: float
-    y: float
-    vx: float
-    vy: float
-    damage: int
-    color: Tuple[int, int, int] = ARROW_COL
-    radius: int = 2
-    gravity: float = 0.0
-    alive: bool = True
-
-    def update(self, dt: float) -> None:
-        self.vy += self.gravity * dt
-        self.x += self.vx * dt
-        self.y += self.vy * dt
-        # ground collision cull
-        if self.y >= GROUND_Y - 2:
-            self.alive = False
-
-    def rect(self) -> pygame.Rect:
-        return pygame.Rect(int(self.x - self.radius), int(self.y - self.radius),
-                           self.radius * 2, self.radius * 2)
-
-    def draw(self, screen: pygame.Surface) -> None:
-        pygame.draw.circle(screen, self.color, (int(self.x), int(self.y)), self.radius)
-
-@dataclass
-<<<<<<< HEAD
-class FloatingText:
-    text: str
-    x: float
-    y: float
-    color: Tuple[int, int, int]
-    lifetime: float = 0.8
-    age: float = 0.0
-    vy: float = -70.0
-
-    def update(self, dt: float) -> None:
-        self.age += dt
-        self.y += self.vy * dt
-
-    def draw(self, screen: pygame.Surface, font: pygame.font.Font) -> None:
-        alpha = clamp(1.0 - self.age / self.lifetime, 0.0, 1.0)
-        surf = font.render(self.text, True, self.color)
-        if alpha < 1.0:
-            surf = surf.convert_alpha()
-            surf.fill((255, 255, 255, int(255 * alpha)), special_flags=pygame.BLEND_RGBA_MULT)
-        screen.blit(surf, (int(self.x), int(self.y)))
-
-    @property
-    def alive(self) -> bool:
-        return self.age < self.lifetime
-
-@dataclass
-=======
->>>>>>> f14ae05f
-class Particle:
-    x: float
-    y: float
-    vx: float
-    vy: float
-    color: Tuple[int, int, int]
-    age: float = 0.0
-    lifetime: float = PARTICLE_LIFETIME
-
-    def update(self, dt: float) -> None:
-        self.age += dt
-        self.x += self.vx * dt
-        self.y += self.vy * dt
-        self.vy += 800.0 * dt  # gravity
-
-    @property
-    def alive(self) -> bool:
-        return self.age < self.lifetime
-
-    def draw(self, screen: pygame.Surface) -> None:
-        alpha = clamp(1.0 - self.age / self.lifetime, 0.0, 1.0)
-<<<<<<< HEAD
-        col = (int(self.color[0]), int(self.color[1]), int(self.color[2]), int(255 * alpha))
-        s = pygame.Surface((3, 3), pygame.SRCALPHA)
-        s.fill(col)
-=======
-        s = pygame.Surface((3, 3), pygame.SRCALPHA)
-        s.fill((int(self.color[0]), int(self.color[1]), int(self.color[2]), int(255 * alpha)))
->>>>>>> f14ae05f
-        screen.blit(s, (int(self.x), int(self.y)))
-
-@dataclass
-class Enemy:
-    x: float
-    y: float
-    w: int = 20
-    h: int = 50
-    hp: int = ENEMY_HP
-    speed: float = ENEMY_SWORD_SPEED
-    is_archer: bool = False
-    shoot_cooldown: float = ENEMY_ARCHER_CADENCE
-    shoot_timer: float = field(default_factory=lambda: random.uniform(0.2, ENEMY_ARCHER_CADENCE))
-
-    def rect(self) -> pygame.Rect:
-        return pygame.Rect(int(self.x - self.w // 2), int(self.y), self.w, self.h)
-
-    def draw(self, screen: pygame.Surface) -> None:
-        # Head & body
-        head = (int(self.x), int(self.y))
-        pygame.draw.circle(screen, SKIN, head, 10)
-        pygame.draw.line(screen, BROWN, (self.x, self.y + 10), (self.x, self.y + 30), 5)
-        pygame.draw.line(screen, BROWN, (self.x, self.y + 15), (self.x - 10, self.y + 25), 5)
-        pygame.draw.line(screen, BROWN, (self.x, self.y + 15), (self.x + 10, self.y + 25), 5)
-        pygame.draw.line(screen, BROWN, (self.x, self.y + 30), (self.x - 5, self.y + 50), 5)
-        pygame.draw.line(screen, BROWN, (self.x, self.y + 30), (self.x + 5, self.y + 50), 5)
-        if self.is_archer:
-            pygame.draw.line(screen, BOW_COLOR, (self.x - 10, self.y + 25), (self.x - 20, self.y + 15), 4)
-            pygame.draw.line(screen, BOW_COLOR, (self.x - 20, self.y + 15), (self.x - 10, self.y + 5), 4)
-            pygame.draw.line(screen, STRING_COL, (self.x - 20, self.y + 15), (self.x - 10, self.y + 15), 1)
-        else:
-            pygame.draw.line(screen, (160, 160, 160), (self.x + 10, self.y + 25), (self.x + 22, self.y + 25), 3)
-        # HP bar
-        frac = clamp(self.hp / ENEMY_HP, 0, 1)
-        pygame.draw.rect(screen, RED, (self.x - 10, self.y - 12, 20, 4))
-        pygame.draw.rect(screen, (0, 255, 0), (self.x - 10, self.y - 12, int(20 * frac), 4))
-
-    def update(self, dt: float, target_x: float, castle_rect: pygame.Rect,
-               enemy_arrows: List[Projectile]) -> float:
-        """Returns DPS applied to castle (if any)."""
-        if self.is_archer:
-            # Move towards preferred range, then stop to shoot
-            desired_x = castle_rect.centerx + ENEMY_ARCHER_RANGE
-            if self.x > desired_x:
-                self.x -= ENEMY_ARCHER_SPEED * dt
-            self.shoot_timer -= dt
-            if self.shoot_timer <= 0.0:
-                self.shoot_timer = self.shoot_cooldown
-                # Shoot toward castle/player area
-                proj_dir = vec_from_angle((self.x - 20, self.y + 15), (target_x, GROUND_Y - 50))
-                enemy_arrows.append(Projectile(
-                    x=self.x - 20, y=self.y + 15,
-                    vx=proj_dir.x * ENEMY_ARROW_SPEED,
-                    vy=proj_dir.y * ENEMY_ARROW_SPEED * 0.75,  # slightly lobbed
-                    damage=16, gravity=ENEMY_ARROW_GRAVITY, color=(90, 0, 0)
-                ))
-            return 0.0
-        else:
-            # Swordsman pushes to castle
-            if self.x > castle_rect.left + 24:
-                self.x -= ENEMY_SWORD_SPEED * dt
-                return 0.0
-            # At the wall, deal DPS to castle
-            return ENEMY_DPS_VS_CASTLE
-
-@dataclass
-class Player:
-    x: float
-    y: float
-    hp: int = PLAYER_MAX_HP
-    speed: float = PLAYER_SPEED
-    stamina: float = PLAYER_STAMINA_MAX
-    aim_dir: pygame.math.Vector2 = field(default_factory=lambda: pygame.math.Vector2(1, 0))
-    shoot_cooldown: float = 0.22
-    shoot_timer: float = 0.0
-
-    @property
-    def rect(self) -> pygame.Rect:
-        return pygame.Rect(int(self.x - 10), int(self.y), 20, 50)
-
-    def update(self, dt: float, keys: pygame.key.ScancodeWrapper) -> None:
-        move = pygame.math.Vector2(
-            (keys[pygame.K_d] or keys[pygame.K_RIGHT]) - (keys[pygame.K_a] or keys[pygame.K_LEFT]),
-            (keys[pygame.K_s] or keys[pygame.K_DOWN]) - (keys[pygame.K_w] or keys[pygame.K_UP]),
-        )
-<<<<<<< HEAD
-        sprint = keys[pygame.K_LSHIFT] or keys[pygame.K_RSHIFT]
-        want_speed = PLAYER_SPRINT_SPEED if sprint and self.stamina > 0 else PLAYER_SPEED
-
-        if move.length_squared() > 0:
-            move = move.normalize()
-            self.x += move.x * want_speed * dt
-            self.y += move.y * want_speed * dt
-
-        # Bounds on walkable area
-        self.x = clamp(self.x, 20, SCREEN_WIDTH - 20)
-        self.y = clamp(self.y, GROUND_Y - 60, GROUND_Y - 50)
-
-        # Stamina
-        if sprint and move.length_squared() > 0 and self.stamina > 0:
-            self.stamina = clamp(self.stamina - PLAYER_STAMINA_DRAIN * dt, 0, PLAYER_STAMINA_MAX)
-        else:
-            self.stamina = clamp(self.stamina + PLAYER_STAMINA_REGEN * dt, 0, PLAYER_STAMINA_MAX)
-
-        # Cooldown
-        self.shoot_timer = max(0.0, self.shoot_timer - dt)
-
-        # Update aim dir to mouse
-        mx, my = pygame.mouse.get_pos()
-        self.aim_dir = vec_from_angle((self.x + 10, self.y + 15), (mx, my))
-
-    def try_shoot(self, projectiles: List[Projectile]) -> None:
-        if self.shoot_timer == 0.0:
-            hand = (self.x + 10, self.y + 15)
-            projectiles.append(Projectile(
-                x=hand[0], y=hand[1],
-                vx=self.aim_dir.x * ARROW_SPEED,
-                vy=self.aim_dir.y * ARROW_SPEED,
-                damage=ARROW_DAMAGE, gravity=ARROW_GRAVITY, color=ARROW_COL
-            ))
-            self.shoot_timer = self.shoot_cooldown
-
-@dataclass
-class Ballista:
-    x: float
-    y: float
-    cooldown: float = BOLT_COOLDOWN
-    timer: float = 0.0
-
-    def update(self, dt: float) -> None:
-        self.timer = max(0.0, self.timer - dt)
-
-    def fire(self, projectiles: List[Projectile]) -> None:
-        if self.timer > 0.0:
-            return
-        mx, my = pygame.mouse.get_pos()
-        dirv = vec_from_angle((self.x, self.y), (mx, my))
-        projectiles.append(Projectile(
-            x=self.x, y=self.y, vx=dirv.x * BOLT_SPEED, vy=dirv.y * BOLT_SPEED,
-            damage=BOLT_DAMAGE, gravity=ARROW_GRAVITY * 0.65, color=(60, 30, 30), radius=3
-        ))
-        self.timer = self.cooldown
-
-    def draw(self, screen: pygame.Surface) -> None:
-        # Carriage
-        pygame.draw.rect(screen, STONE_GRAY, (self.x - 40, self.y + 20, 80, 18))
-        # Arm
-        mx, my = pygame.mouse.get_pos()
-        dirv = vec_from_angle((self.x, self.y), (mx, my))
-        tip = (self.x + dirv.x * 40, self.y + dirv.y * 40)
-        pygame.draw.line(screen, BROWN, (self.x, self.y), tip, 6)
-        # Cooldown arc
-        if self.timer > 0:
-            frac = 1.0 - clamp(self.timer / self.cooldown, 0, 1)
-            pygame.draw.circle(screen, (80, 80, 80), (int(self.x), int(self.y)), 16, 2)
-            pygame.draw.arc(
-                screen, GOLD,
-                (int(self.x - 16), int(self.y - 16), 32, 32),
-                -math.pi / 2, -math.pi / 2 + 2 * math.pi * frac, 3
-            )
-
-# ---------------------------------------------------------------------------
-# Game
-# ---------------------------------------------------------------------------
-
-class Game:
-    def __init__(self) -> None:
-        self.screen = pygame.display.set_mode((SCREEN_WIDTH, SCREEN_HEIGHT))
-        pygame.display.set_caption("Medieval Adventure — Archer & Castle")
-
-        self.clock = pygame.time.Clock()
-        self.font = pygame.font.SysFont("consolas", 18)
-
-        # World
-        self.ground_y = GROUND_Y
-        castle_w, castle_h = 160, 120
-        castle_x = 420
-        self.castle_rect = pygame.Rect(castle_x, self.ground_y - castle_h, castle_w, castle_h)
-        self.castle_hp = CASTLE_HP_MAX
-
-        # Actors
-        self.player = Player(x=100, y=self.ground_y - 55)
-        self.ballista = Ballista(x=self.castle_rect.centerx, y=self.castle_rect.top + 24)
-
-        # Collections
-        self.projectiles: List[Projectile] = []
-        self.enemy_projectiles: List[Projectile] = []
-        self.enemies: List[Enemy] = []
-        self.particles: List[Particle] = []
-        self.floaters: List[FloatingText] = []
-
-        # Spawning / waves
-        self.wave = 1
-        self.kills_this_wave = 0
-        self.spawn_timer = 0.0
-        self.spawn_rate = WAVE_BASE_SPAWN_RATE  # lower => more frequent rolls
-
-        # Game state
-        self.score = 0
-        self.paused = False
-        self.game_over = False
-
-    # ------------- Spawning & Wave handling ---------------------------------
-
-    def try_spawn_enemies(self, dt: float) -> None:
-        self.spawn_timer -= dt
-        if self.spawn_timer <= 0.0:
-            self.spawn_timer = max(0.2, self.spawn_rate)
-            # Roll to spawn swordsman / archer with growing probability
-            if random.random() < 0.55:
-                self.spawn_swordsman()
-            if random.random() < clamp(0.35 + (self.wave - 1) * 0.05, 0.35, 0.85):
-                self.spawn_archer()
-
-    def spawn_swordsman(self) -> None:
-        e = Enemy(x=SCREEN_WIDTH + 30, y=self.ground_y - 55, is_archer=False)
-        self.enemies.append(e)
-
-    def spawn_archer(self) -> None:
-        e = Enemy(x=SCREEN_WIDTH + 30, y=self.ground_y - 55, is_archer=True)
-        self.enemies.append(e)
-
-    def maybe_advance_wave(self) -> None:
-        if self.kills_this_wave >= self.wave * WAVE_KILL_TARGET_STEP:
-            self.wave += 1
-            self.kills_this_wave = 0
-            self.spawn_rate *= WAVE_ACCELERATION
-            # small heal to castle
-            self.castle_hp = min(CASTLE_HP_MAX, self.castle_hp + 40)
-
-    # ------------- Updates ---------------------------------------------------
-
-    def update(self, dt: float) -> None:
-        keys = pygame.key.get_pressed()
-        self.player.update(dt, keys)
-        self.ballista.update(dt)
-
-        # Spawner
-        self.try_spawn_enemies(dt)
-
-        # Projectiles
-        for proj in self.projectiles:
-            proj.update(dt)
-        for proj in self.enemy_projectiles:
-            proj.update(dt)
-
-        # Enemy logic + castle damage
-        total_dps = 0.0
-        for e in self.enemies:
-            dps = e.update(dt, target_x=self.player.x, castle_rect=self.castle_rect, enemy_arrows=self.enemy_projectiles)
-            total_dps += dps
-        if total_dps > 0:
-            self.castle_hp -= total_dps * dt
-
-        # Collisions
-        self.handle_collisions()
-
-        # Cleanup
-        self.projectiles = [p for p in self.projectiles if p.alive and 0 <= p.x <= SCREEN_WIDTH + 60]
-        self.enemy_projectiles = [p for p in self.enemy_projectiles if p.alive and -60 <= p.x <= SCREEN_WIDTH]
-        self.enemies = [e for e in self.enemies if e.hp > 0 and e.x > -40]
-        self.particles = [pt for pt in self.particles if pt.alive]
-        self.floaters = [ft for ft in self.floaters if ft.alive]
-
-        # Particles & floaters
-        for pt in self.particles:
-            pt.update(dt)
-        for ft in self.floaters:
-            ft.update(dt)
-
-        # Wave
-        self.maybe_advance_wave()
-
-        # Check lose condition
-        if self.castle_hp <= 0 and not self.game_over:
-            self.game_over = True
-
-    def handle_collisions(self) -> None:
-        # Player arrows vs enemies
-        for proj in self.projectiles:
-            if not proj.alive:
-                continue
-            pr = proj.rect()
-            for e in self.enemies:
-                if pr.colliderect(e.rect()):
-                    e.hp -= proj.damage
-                    proj.alive = False
-                    self.score += 5
-                    self.kills_this_wave += (1 if e.hp <= 0 else 0)
-                    self.spawn_hit_effect(pr.centerx, pr.centery, (220, 60, 60))
-                    if e.hp <= 0:
-                        self.score += 20
-                        self.spawn_hit_effect(e.x, e.y + 10, (255, 200, 100), pop=True)
-                    else:
-                        self.floaters.append(FloatingText(str(proj.damage), e.x, e.y - 20, GOLD))
-                    break
-
-        # Enemy arrows vs player or castle
-        for proj in self.enemy_projectiles:
-            if not proj.alive:
-                continue
-            pr = proj.rect()
-
-            # Player hitbox (smaller than drawn)
-            if pr.colliderect(self.player.rect.inflate(-6, -12)):
-                self.player.hp -= proj.damage
-                self.spawn_hit_effect(pr.centerx, pr.centery, (60, 60, 220))
-                self.floaters.append(FloatingText(f"-{proj.damage}", self.player.x, self.player.y - 24, RED))
-                proj.alive = False
-                if self.player.hp <= 0:
-                    # Respawn player with penalty
-                    self.player.hp = PLAYER_MAX_HP
-                    self.castle_hp -= 50
-
-            # Castle hit (broad gate/face)
-            elif pr.colliderect(self.castle_rect.inflate(8, 8)):
-                self.castle_hp -= proj.damage * 0.5
-                self.spawn_hit_effect(pr.centerx, pr.centery, (130, 130, 130))
-                proj.alive = False
-
-    def spawn_hit_effect(self, x: float, y: float, color: Tuple[int, int, int], pop: bool = False) -> None:
-        # Particles
-        for _ in range(PARTICLE_COUNT_HIT if not pop else PARTICLE_COUNT_HIT + 6):
-            ang = random.uniform(0, 2 * math.pi)
-            spd = random.uniform(80, 220) if not pop else random.uniform(140, 320)
-            self.particles.append(Particle(
-                x=x, y=y, vx=math.cos(ang) * spd, vy=math.sin(ang) * spd, color=color
-            ))
-
-    # ------------- Rendering -------------------------------------------------
-
-    def render(self) -> None:
-        screen = self.screen
-        screen.fill(SKY_BLUE)
-
-        # Ground
-        pygame.draw.rect(screen, GREEN, (0, self.ground_y, SCREEN_WIDTH, SCREEN_HEIGHT - self.ground_y))
-
-        # Scenery
-        draw_tree(screen, 700, self.ground_y + 40)
-        draw_tree(screen, 900, self.ground_y + 50)
-        draw_tree(screen, 1080, self.ground_y + 60)
-
-        # Castle
-        draw_castle(screen, self.castle_rect, clamp(self.castle_hp / CASTLE_HP_MAX, 0, 1))
-
-        # Ballista
-        self.ballista.draw(screen)
-
-        # Player (aim direction)
-        draw_archer(screen, int(self.player.x), int(self.player.y), self.player.aim_dir)
-
-        # Enemies
-        for e in self.enemies:
-            e.draw(screen)
-
-        # Projectiles
-        for p in self.projectiles:
-            p.draw(screen)
-        for p in self.enemy_projectiles:
-            p.draw(screen)
-
-        # Particles
-        for pt in self.particles:
-            pt.draw(screen)
-
-        # Floaters
-        for ft in self.floaters:
-            ft.draw(screen, self.font)
-
-        # UI
-        draw_ui_panel(
-            screen, self.font, score=self.score, wave=self.wave,
-            player_hp=self.player.hp, player_stamina=self.player.stamina,
-            castle_hp=int(self.castle_hp), paused=self.paused, game_over=self.game_over
-        )
-
-        pygame.display.flip()
-
-    # ------------- Input -----------------------------------------------------
-
-    def handle_event(self, ev: pygame.event.Event) -> None:
-        if ev.type == pygame.QUIT:
-            pygame.quit()
-            sys.exit(0)
-        if ev.type == pygame.KEYDOWN:
-            if ev.key in (pygame.K_ESCAPE, pygame.K_q):
-                pygame.quit()
-                sys.exit(0)
-            if ev.key == pygame.K_p:
-                self.paused = not self.paused
-            if ev.key == pygame.K_r and self.game_over:
-                self.__init__()  # reset
-            if ev.key == pygame.K_SPACE and not (self.paused or self.game_over):
-                self.player.try_shoot(self.projectiles)
-            if ev.key == pygame.K_f and not (self.paused or self.game_over):
-                self.ballista.fire(self.projectiles)
-        if ev.type == pygame.MOUSEBUTTONDOWN and ev.button == 1:
-            if not (self.paused or self.game_over):
-                self.player.try_shoot(self.projectiles)
-        if ev.type == pygame.MOUSEBUTTONDOWN and ev.button == 3:
-            if not (self.paused or self.game_over):
-                self.ballista.fire(self.projectiles)
-
-    # ------------- Main Loop -------------------------------------------------
-
-    def run(self) -> None:
-        while True:
-            dt = self.clock.tick(FPS) / 1000.0
-            for ev in pygame.event.get():
-                self.handle_event(ev)
-
-            if not self.paused and not self.game_over:
-                self.update(dt)
-
-            self.render()
-
-# ---------------------------------------------------------------------------
-# Entrypoint
-# ---------------------------------------------------------------------------
-
-def main() -> None:
-    try:
-        Game().run()
-=======
-        # ... rest of the Player class ...
-
-def main():
-    try:
-        # Set up display
-        screen = pygame.display.set_mode((SCREEN_WIDTH, SCREEN_HEIGHT))
-        pygame.display.set_caption("Medieval Adventure")
-
-        # Start screen
-        start_screen = True
-        title_font = pygame.font.Font(None, 64)
-        start_font = pygame.font.Font(None, 32)
-        while start_screen:
-            for event in pygame.event.get():
-                if event.type == pygame.QUIT:
-                    pygame.quit()
-                    sys.exit()
-                if event.type == pygame.KEYDOWN:
-                    if event.key == pygame.K_RETURN:
-                        print("Enter key pressed")
-                        start_screen = False
-            screen.fill(SKY_BLUE)
-            title_text = title_font.render("Medieval Adventure", True, (0, 0, 0))
-            title_text_rect = title_text.get_rect(center=(SCREEN_WIDTH / 2, SCREEN_HEIGHT / 2 - 50))
-            screen.blit(title_text, title_text_rect)
-            start_text = start_font.render("Press Enter to Start", True, (0, 0, 0))
-            start_text_rect = start_text.get_rect(center=(SCREEN_WIDTH / 2, SCREEN_HEIGHT / 2 + 50))
-            screen.blit(start_text, start_text_rect)
-            pygame.display.update()
-
-        print("Game loop starting")
-        # Game loop
-        clock = pygame.time.Clock()
-        font = pygame.font.Font(None, 24)
-        running = True
-        while running:
-            try:
-                print("Game loop iteration")
-                # Handle events
-                for event in pygame.event.get():
-                    if event.type == pygame.QUIT:
-                        running = False
-
-                # Fill the screen with a color
-                screen.fill(SKY_BLUE)
-
-                # Draw the castle
-                castle_rect = pygame.Rect(100, GROUND_Y - 100, 200, 100)
-                draw_castle(screen, castle_rect, 1.0)
-
-                # Update the display
-                pygame.display.update()
-
-                # Cap the frame rate
-                clock.tick(60)
-            except Exception as e:
-                print(f"An error occurred in the game loop: {e}")
-                running = False
->>>>>>> f14ae05f
-    except Exception as e:
-        print(f"An error occurred: {e}")
-    finally:
-        pygame.quit()
-
-if __name__ == "__main__":
-    main()+# -*- coding: utf-8 -*-
+from __future__ import annotations
+from dataclasses import dataclass, field
+from typing import List, Tuple
+import math
+import random
+import sys
+import pygame
+
+# ---------------------------------------------------------------------------
+# Init
+# ---------------------------------------------------------------------------
+
+try:
+    pygame.init()
+except Exception as e:
+    print(f"Failed to initialize Pygame: {e}")
+    sys.exit(1)
+
+# ---------------------------------------------------------------------------
+# Constants / Config
+# ---------------------------------------------------------------------------
+
+SCREEN_WIDTH  = 1280
+SCREEN_HEIGHT = 720
+FPS = 60
+
+GROUND_RATIO = 0.68
+GROUND_Y = int(SCREEN_HEIGHT * GROUND_RATIO)
+
+# Colors
+SKY_BLUE    = (173, 216, 230)
+GREEN       = ( 34, 139,  34)
+BROWN       = (165,  42,  42)
+STONE_GRAY  = (192, 192, 192)
+TREE_GREEN  = (  0, 128,   0)
+WATER_BLUE  = (  0, 191, 255)
+SKIN        = (255, 218, 185)
+HAIR        = (139,  69,  19)
+BOW_COLOR   = (165,  42,  42)
+STRING_COL  = (  0,   0,   0)
+ARROW_COL   = (128,   0,   0)
+RED         = (220,  40,  40)
+GOLD        = (230, 200,  60)
+BLACK       = (  0,   0,   0)
+WHITE       = (255, 255, 255)
+UI_BG       = (25,  25,  28)
+UI_FG       = (210, 210, 215)
+
+MERLON_WIDTH = 14
+GATE_WIDTH = 36
+GATE_HEIGHT = 38
+HEALTH_BAR_GREEN = (60, 220, 90)
+
+# Gameplay tuning
+PLAYER_SPEED           = 280.0      # px/s
+PLAYER_SPRINT_SPEED    = 420.0
+PLAYER_STAMINA_MAX     = 100.0
+PLAYER_STAMINA_DRAIN   = 35.0       # per second while sprinting
+PLAYER_STAMINA_REGEN   = 20.0       # per second while not sprinting
+PLAYER_MAX_HP          = 100
+
+ARROW_SPEED            = 900.0      # px/s
+ARROW_DAMAGE           = 22
+ARROW_GRAVITY          = 800.0      # px/s^2 downward
+
+BOLT_SPEED             = 1100.0
+BOLT_DAMAGE            = 50
+BOLT_COOLDOWN          = 1.0        # seconds
+
+ENEMY_SWORD_SPEED      = 120.0
+ENEMY_ARCHER_SPEED     = 100.0
+ENEMY_ARCHER_RANGE     = 380.0
+ENEMY_ARCHER_CADENCE   = 1.6        # seconds between shots
+ENEMY_ARROW_SPEED      = 700.0
+ENEMY_ARROW_GRAVITY    = 650.0
+ENEMY_HP               = 90
+ENEMY_DPS_VS_CASTLE    = 15.0       # swordsman damage per second when battering
+
+CASTLE_HP_MAX          = 500
+
+WAVE_BASE_SPAWN_RATE   = 1.1        # lower is faster; per enemy spawn roll freq
+WAVE_ACCELERATION      = 0.92       # multiplier on spawn rate per wave
+WAVE_KILL_TARGET_STEP  = 10         # kills per wave to advance
+
+PARTICLE_COUNT_HIT     = 10
+PARTICLE_LIFETIME      = 0.4
+
+# ---------------------------------------------------------------------------
+# Utility
+# ---------------------------------------------------------------------------
+
+def clamp(value, min_value, max_value):
+    return min(max(value, min_value), max_value)
+
+def vec_from_angle(origin: Tuple[float, float], target: Tuple[float, float]) -> pygame.math.Vector2:
+    v = pygame.math.Vector2(target[0] - origin[0], target[1] - origin[1])
+    if v.length_squared() == 0:
+        return pygame.math.Vector2(1, 0)
+    return v.normalize()
+
+# ---------------------------------------------------------------------------
+# Drawing helpers
+# ---------------------------------------------------------------------------
+
+def draw_tree(screen: pygame.Surface, x: int, y: int) -> None:
+    pygame.draw.line(screen, BROWN, (x, y), (x, y - 50), 6)
+    pygame.draw.circle(screen, TREE_GREEN, (x, y - 70), 28)
+    pygame.draw.circle(screen, TREE_GREEN, (x - 22, y - 62), 20)
+    pygame.draw.circle(screen, TREE_GREEN, (x + 22, y - 62), 20)
+
+def draw_castle(screen: pygame.Surface, rect: pygame.Rect, hp_frac: float) -> None:
+    pygame.draw.rect(screen, STONE_GRAY, rect, border_radius=2)
+    # merlons
+    for i in range(rect.left, rect.right, MERLON_WIDTH * 2):
+        pygame.draw.rect(screen, STONE_GRAY, (i, rect.top - 12, MERLON_WIDTH, 12))
+    # gate
+    gate = pygame.Rect(rect.centerx - GATE_WIDTH / 2, rect.bottom - GATE_HEIGHT, GATE_WIDTH, GATE_HEIGHT)
+    pygame.draw.rect(screen, BROWN, gate, border_radius=2)
+    # HP bar
+    bar_w, bar_h = rect.width, 12
+    bar_x, bar_y = rect.left, rect.top - 22
+    pygame.draw.rect(screen, BLACK, (bar_x, bar_y, bar_w, bar_h), border_radius=3)
+    fill_w = int(bar_w * hp_frac)
+    pygame.draw.rect(screen, HEALTH_BAR_GREEN, (bar_x, bar_y, fill_w, bar_h), border_radius=3)
+
+def draw_archer(screen: pygame.Surface, x: int, y: int, facing: pygame.math.Vector2) -> None:
+    # Head & hair
+    pygame.draw.circle(screen, SKIN, (x, y), 10)
+    pygame.draw.circle(screen, HAIR, (x, y - 10), 5)
+    # Body
+    pygame.draw.line(screen, BROWN, (x, y + 10), (x, y + 30), 5)
+    # Arms
+    pygame.draw.line(screen, BROWN, (x, y + 15), (x - 10, y + 25), 5)
+    pygame.draw.line(screen, BROWN, (x, y + 15), (x + 10, y + 25), 5)
+    # Legs
+    pygame.draw.line(screen, BROWN, (x, y + 30), (x - 5, y + 50), 5)
+    pygame.draw.line(screen, BROWN, (x, y + 30), (x + 5, y + 50), 5)
+    # Bow line in direction of facing
+    hand = (x + 10, y + 15)
+    tip = (hand[0] + int(facing.x * 16), hand[1] + int(facing.y * 16))
+    pygame.draw.line(screen, BOW_COLOR, hand, tip, 3)
+    pygame.draw.line(screen, STRING_COL, tip, (x + 10, y + 15), 1)
+
+def draw_ui_panel(screen: pygame.Surface, font: pygame.font.Font, score: int, wave: int,
+                  player_hp: int, player_stamina: float, castle_hp: int, paused: bool, game_over: bool) -> None:
+    panel = pygame.Rect(0, 0, SCREEN_WIDTH, 40)
+    pygame.draw.rect(screen, UI_BG, panel)
+
+    # Score & wave
+    s_surf = font.render(f"Score: {score}", True, UI_FG)
+    w_surf = font.render(f"Wave: {wave}", True, UI_FG)
+    screen.blit(s_surf, (12, 10))
+    screen.blit(w_surf, (140, 10))
+
+    # Player HP
+    hp_frac = clamp(player_hp / PLAYER_MAX_HP, 0, 1)
+    pygame.draw.rect(screen, BLACK, (260, 12, 160, 16), border_radius=4)
+    pygame.draw.rect(screen, (220, 70, 70), (260, 12, int(160 * hp_frac), 16), border_radius=4)
+    screen.blit(font.render("HP", True, UI_FG), (260 + 170, 10))
+
+    # Stamina
+    st_frac = clamp(player_stamina / PLAYER_STAMINA_MAX, 0, 1)
+    pygame.draw.rect(screen, BLACK, (430, 12, 160, 16), border_radius=4)
+    pygame.draw.rect(screen, (70, 170, 220), (430, 12, int(160 * st_frac), 16), border_radius=4)
+    screen.blit(font.render("STA", True, UI_FG), (430 + 170, 10))
+
+    # Castle HP
+    c_frac = clamp(castle_hp / CASTLE_HP_MAX, 0, 1)
+    pygame.draw.rect(screen, BLACK, (610, 12, 200, 16), border_radius=4)
+    pygame.draw.rect(screen, (60, 220, 90), (610, 12, int(200 * c_frac), 16), border_radius=4)
+    screen.blit(font.render("Castle", True, UI_FG), (610 + 210, 10))
+
+    # Status texts
+    if paused:
+        t = font.render("PAUSED (P to Resume)", True, GOLD)
+        screen.blit(t, (SCREEN_WIDTH - t.get_width() - 16, 10))
+    elif game_over:
+        t = font.render("GAME OVER (R to Restart)", True, RED)
+        screen.blit(t, (SCREEN_WIDTH - t.get_width() - 16, 10))
+
+# ---------------------------------------------------------------------------
+# Entities
+# ---------------------------------------------------------------------------
+
+@dataclass
+class Projectile:
+    x: float
+    y: float
+    vx: float
+    vy: float
+    damage: int
+    color: Tuple[int, int, int] = ARROW_COL
+    radius: int = 2
+    gravity: float = 0.0
+    alive: bool = True
+
+    def update(self, dt: float) -> None:
+        self.vy += self.gravity * dt
+        self.x += self.vx * dt
+        self.y += self.vy * dt
+        # ground collision cull
+        if self.y >= GROUND_Y - 2:
+            self.alive = False
+
+    def rect(self) -> pygame.Rect:
+        return pygame.Rect(int(self.x - self.radius), int(self.y - self.radius),
+                           self.radius * 2, self.radius * 2)
+
+    def draw(self, screen: pygame.Surface) -> None:
+        pygame.draw.circle(screen, self.color, (int(self.x), int(self.y)), self.radius)
+
+@dataclass
+class Particle:
+    x: float
+    y: float
+    vx: float
+    vy: float
+    color: Tuple[int, int, int]
+    age: float = 0.0
+    lifetime: float = PARTICLE_LIFETIME
+
+    def update(self, dt: float) -> None:
+        self.age += dt
+        self.x += self.vx * dt
+        self.y += self.vy * dt
+        self.vy += 800.0 * dt  # gravity
+
+    @property
+    def alive(self) -> bool:
+        return self.age < self.lifetime
+
+    def draw(self, screen: pygame.Surface) -> None:
+        alpha = clamp(1.0 - self.age / self.lifetime, 0.0, 1.0)
+        s = pygame.Surface((3, 3), pygame.SRCALPHA)
+        s.fill((int(self.color[0]), int(self.color[1]), int(self.color[2]), int(255 * alpha)))
+        screen.blit(s, (int(self.x), int(self.y)))
+
+@dataclass
+class Enemy:
+    x: float
+    y: float
+    w: int = 20
+    h: int = 50
+    hp: int = ENEMY_HP
+    speed: float = ENEMY_SWORD_SPEED
+    is_archer: bool = False
+    shoot_cooldown: float = ENEMY_ARCHER_CADENCE
+    shoot_timer: float = field(default_factory=lambda: random.uniform(0.2, ENEMY_ARCHER_CADENCE))
+
+    def rect(self) -> pygame.Rect:
+        return pygame.Rect(int(self.x - self.w // 2), int(self.y), self.w, self.h)
+
+    def draw(self, screen: pygame.Surface) -> None:
+        # Head & body
+        head = (int(self.x), int(self.y))
+        pygame.draw.circle(screen, SKIN, head, 10)
+        pygame.draw.line(screen, BROWN, (self.x, self.y + 10), (self.x, self.y + 30), 5)
+        pygame.draw.line(screen, BROWN, (self.x, self.y + 15), (self.x - 10, self.y + 25), 5)
+        pygame.draw.line(screen, BROWN, (self.x, self.y + 15), (self.x + 10, self.y + 25), 5)
+        pygame.draw.line(screen, BROWN, (self.x, self.y + 30), (self.x - 5, self.y + 50), 5)
+        pygame.draw.line(screen, BROWN, (self.x, self.y + 30), (self.x + 5, self.y + 50), 5)
+        if self.is_archer:
+            pygame.draw.line(screen, BOW_COLOR, (self.x - 10, self.y + 25), (self.x - 20, self.y + 15), 4)
+            pygame.draw.line(screen, BOW_COLOR, (self.x - 20, self.y + 15), (self.x - 10, self.y + 5), 4)
+            pygame.draw.line(screen, STRING_COL, (self.x - 20, self.y + 15), (self.x - 10, self.y + 15), 1)
+        else:
+            pygame.draw.line(screen, (160, 160, 160), (self.x + 10, self.y + 25), (self.x + 22, self.y + 25), 3)
+        # HP bar
+        frac = clamp(self.hp / ENEMY_HP, 0, 1)
+        pygame.draw.rect(screen, RED, (self.x - 10, self.y - 12, 20, 4))
+        pygame.draw.rect(screen, (0, 255, 0), (self.x - 10, self.y - 12, int(20 * frac), 4))
+
+    def update(self, dt: float, target_x: float, castle_rect: pygame.Rect,
+               enemy_arrows: List[Projectile]) -> float:
+        """Returns DPS applied to castle (if any)."""
+        if self.is_archer:
+            # Move towards preferred range, then stop to shoot
+            desired_x = castle_rect.centerx + ENEMY_ARCHER_RANGE
+            if self.x > desired_x:
+                self.x -= ENEMY_ARCHER_SPEED * dt
+            self.shoot_timer -= dt
+            if self.shoot_timer <= 0.0:
+                self.shoot_timer = self.shoot_cooldown
+                # Shoot toward castle/player area
+                proj_dir = vec_from_angle((self.x - 20, self.y + 15), (target_x, GROUND_Y - 50))
+                enemy_arrows.append(Projectile(
+                    x=self.x - 20, y=self.y + 15,
+                    vx=proj_dir.x * ENEMY_ARROW_SPEED,
+                    vy=proj_dir.y * ENEMY_ARROW_SPEED * 0.75,  # slightly lobbed
+                    damage=16, gravity=ENEMY_ARROW_GRAVITY, color=(90, 0, 0)
+                ))
+            return 0.0
+        else:
+            # Swordsman pushes to castle
+            if self.x > castle_rect.left + 24:
+                self.x -= ENEMY_SWORD_SPEED * dt
+                return 0.0
+            # At the wall, deal DPS to castle
+            return ENEMY_DPS_VS_CASTLE
+
+@dataclass
+class Player:
+    x: float
+    y: float
+    hp: int = PLAYER_MAX_HP
+    speed: float = PLAYER_SPEED
+    stamina: float = PLAYER_STAMINA_MAX
+    aim_dir: pygame.math.Vector2 = field(default_factory=lambda: pygame.math.Vector2(1, 0))
+    shoot_cooldown: float = 0.22
+    shoot_timer: float = 0.0
+
+    @property
+    def rect(self) -> pygame.Rect:
+        return pygame.Rect(int(self.x - 10), int(self.y), 20, 50)
+
+    def update(self, dt: float, keys: pygame.key.ScancodeWrapper) -> None:
+        move = pygame.math.Vector2(
+            (keys[pygame.K_d] or keys[pygame.K_RIGHT]) - (keys[pygame.K_a] or keys[pygame.K_LEFT]),
+            (keys[pygame.K_s] or keys[pygame.K_DOWN]) - (keys[pygame.K_w] or keys[pygame.K_UP]),
+        )
+        sprint = keys[pygame.K_LSHIFT] or keys[pygame.K_RSHIFT]
+        want_speed = PLAYER_SPRINT_SPEED if sprint and self.stamina > 0 else PLAYER_SPEED
+
+        if move.length_squared() > 0:
+            move = move.normalize()
+            self.x += move.x * want_speed * dt
+            self.y += move.y * want_speed * dt
+
+        # Bounds on walkable area
+        self.x = clamp(self.x, 20, SCREEN_WIDTH - 20)
+        self.y = clamp(self.y, GROUND_Y - 60, GROUND_Y - 50)
+
+        # Stamina
+        if sprint and move.length_squared() > 0 and self.stamina > 0:
+            self.stamina = clamp(self.stamina - PLAYER_STAMINA_DRAIN * dt, 0, PLAYER_STAMINA_MAX)
+        else:
+            self.stamina = clamp(self.stamina + PLAYER_STAMINA_REGEN * dt, 0, PLAYER_STAMINA_MAX)
+
+        # Cooldown
+        self.shoot_timer = max(0.0, self.shoot_timer - dt)
+
+        # Update aim dir to mouse
+        mx, my = pygame.mouse.get_pos()
+        self.aim_dir = vec_from_angle((self.x + 10, self.y + 15), (mx, my))
+
+    def try_shoot(self, projectiles: List[Projectile]) -> None:
+        if self.shoot_timer == 0.0:
+                    hand = (self.x + 10, self.y + 15)
+            projectiles.append(Projectile(
+                x=hand[0], y=hand[1],
+                vx=self.aim_dir.x * ARROW_SPEED,
+                vy=self.aim_dir.y * ARROW_SPEED,
+                damage=ARROW_DAMAGE, gravity=ARROW_GRAVITY, color=ARROW_COL
+            ))
+            self.shoot_timer = self.shoot_cooldown
+
+@dataclass
+class Ballista:
+    x: float
+    y: float
+    cooldown: float = BOLT_COOLDOWN
+    timer: float = 0.0
+
+    def update(self, dt: float) -> None:
+        self.timer = max(0.0, self.timer - dt)
+
+    def fire(self, projectiles: List[Projectile]) -> None:
+        if self.timer > 0.0:
+            return
+        mx, my = pygame.mouse.get_pos()
+        dirv = vec_from_angle((self.x, self.y), (mx, my))
+        projectiles.append(Projectile(
+            x=self.x, y=self.y, vx=dirv.x * BOLT_SPEED, vy=dirv.y * BOLT_SPEED,
+            damage=BOLT_DAMAGE, gravity=ARROW_GRAVITY * 0.65, color=(60, 30, 30), radius=3
+        ))
+        self.timer = self.cooldown
+
+    def draw(self, screen: pygame.Surface) -> None:
+        # Carriage
+        pygame.draw.rect(screen, STONE_GRAY, (self.x - 40, self.y + 20, 80, 18))
+        # Arm
+        mx, my = pygame.mouse.get_pos()
+        dirv = vec_from_angle((self.x, self.y), (mx, my))
+        tip = (self.x + dirv.x * 40, self.y + dirv.y * 40)
+        pygame.draw.line(screen, BROWN, (self.x, self.y), tip, 6)
+        # Cooldown arc
+        if self.timer > 0:
+            frac = 1.0 - clamp(self.timer / self.cooldown, 0, 1)
+            pygame.draw.circle(screen, (80, 80, 80), (int(self.x), int(self.y)), 16, 2)
+            pygame.draw.arc(
+                screen, GOLD,
+                (int(self.x - 16), int(self.y - 16), 32, 32),
+                -math.pi / 2, -math.pi / 2 + 2 * math.pi * frac, 3
+            )
+
+# ---------------------------------------------------------------------------
+# Game
+# ---------------------------------------------------------------------------
+
+class Game:
+    def __init__(self) -> None:
+        self.screen = pygame.display.set_mode((SCREEN_WIDTH, SCREEN_HEIGHT))
+        pygame.display.set_caption("Medieval Adventure — Archer & Castle")
+
+        self.clock = pygame.time.Clock()
+        self.font = pygame.font.SysFont("consolas", 18)
+
+        # World
+        self.ground_y = GROUND_Y
+        castle_w, castle_h = 160, 120
+        castle_x = 420
+        self.castle_rect = pygame.Rect(castle_x, self.ground_y - castle_h, castle_w, castle_h)
+        self.castle_hp = CASTLE_HP_MAX
+
+        # Actors
+        self.player = Player(x=100, y=self.ground_y - 55)
+        self.ballista = Ballista(x=self.castle_rect.centerx, y=self.castle_rect.top + 24)
+
+        # Collections
+        self.projectiles: List[Projectile] = []
+        self.enemy_projectiles: List[Projectile] = []
+        self.enemies: List[Enemy] = []
+        self.particles: List[Particle] = []
+
+        # Spawning / waves
+        self.wave = 1
+        self.kills_this_wave = 0
+        self.spawn_timer = 0.0
+        self.spawn_rate = WAVE_BASE_SPAWN_RATE  # lower => more frequent rolls
+
+        # Game state
+        self.score = 0
+        self.paused = False
+        self.game_over = False
+
+    # ------------- Spawning & Wave handling ---------------------------------
+
+    def try_spawn_enemies(self, dt: float) -> None:
+        self.spawn_timer -= dt
+        if self.spawn_timer <= 0.0:
+            self.spawn_timer = max(0.2, self.spawn_rate)
+            # Roll to spawn swordsman / archer with growing probability
+            if random.random() < 0.55:
+                self.spawn_swordsman()
+            if random.random() < clamp(0.35 + (self.wave - 1) * 0.05, 0.35, 0.85):
+                self.spawn_archer()
+
+    def spawn_swordsman(self) -> None:
+        e = Enemy(x=SCREEN_WIDTH + 30, y=self.ground_y - 55, is_archer=False)
+        self.enemies.append(e)
+
+    def spawn_archer(self) -> None:
+        e = Enemy(x=SCREEN_WIDTH + 30, y=self.ground_y - 55, is_archer=True)
+        self.enemies.append(e)
+
+    def maybe_advance_wave(self) -> None:
+        if self.kills_this_wave >= self.wave * WAVE_KILL_TARGET_STEP:
+            self.wave += 1
+            self.kills_this_wave = 0
+            self.spawn_rate *= WAVE_ACCELERATION
+            # small heal to castle
+            self.castle_hp = min(CASTLE_HP_MAX, self.castle_hp + 40)
+
+    # ------------- Updates ---------------------------------------------------
+
+    def update(self, dt: float) -> None:
+        keys = pygame.key.get_pressed()
+        self.player.update(dt, keys)
+        self.ballista.update(dt)
+
+        # Spawner
+        self.try_spawn_enemies(dt)
+
+        # Projectiles
+        for proj in self.projectiles:
+            proj.update(dt)
+        for proj in self.enemy_projectiles:
+            proj.update(dt)
+
+        # Enemy logic + castle damage
+        total_dps = 0.0
+        for e in self.enemies:
+            dps = e.update(dt, target_x=self.player.x, castle_rect=self.castle_rect, enemy_arrows=self.enemy_projectiles)
+            total_dps += dps
+        if total_dps > 0:
+            self.castle_hp -= total_dps * dt
+
+        # Collisions
+        self.handle_collisions()
+
+        # Cleanup
+        self.projectiles = [p for p in self.projectiles if p.alive and 0 <= p.x <= SCREEN_WIDTH + 60]
+        self.enemy_projectiles = [p for p in self.enemy_projectiles if p.alive and -60 <= p.x <= SCREEN_WIDTH]
+        self.enemies = [e for e in self.enemies if e.hp > 0 and e.x > -40]
+        self.particles = [pt for pt in self.particles if pt.alive]
+
+        # Particles
+        for pt in self.particles:
+            pt.update(dt)
+
+        # Wave
+        self.maybe_advance_wave()
+
+        # Check lose condition
+        if self.castle_hp <= 0 and not self.game_over:
+            self.game_over = True
+
+    def handle_collisions(self) -> None:
+        # Player arrows vs enemies
+        for proj in self.projectiles:
+            if not proj.alive:
+                continue
+            pr = proj.rect()
+            for e in self.enemies:
+                if pr.colliderect(e.rect()):
+                    e.hp -= proj.damage
+                    proj.alive = False
+                    self.score += 5
+                    self.kills_this_wave += (1 if e.hp <= 0 else 0)
+                    self.spawn_hit_effect(pr.centerx, pr.centery, (220, 60, 60))
+                    if e.hp <= 0:
+                        self.score += 20
+                        self.spawn_hit_effect(e.x, e.y + 10, (255, 200, 100), pop=True)
+                    break
+
+        # Enemy arrows vs player or castle
+        for proj in self.enemy_projectiles:
+            if not proj.alive:
+                continue
+            pr = proj.rect()
+
+            # Player hitbox (smaller than drawn)
+            if pr.colliderect(self.player.rect.inflate(-6, -12)):
+                self.player.hp -= proj.damage
+                self.spawn_hit_effect(pr.centerx, pr.centery, (60, 60, 220))
+                proj.alive = False
+                if self.player.hp <= 0:
+                    # Respawn player with penalty
+                    self.player.hp = PLAYER_MAX_HP
+                    self.castle_hp -= 50
+
+            # Castle hit (broad gate/face)
+            elif pr.colliderect(self.castle_rect.inflate(8, 8)):
+                self.castle_hp -= proj.damage * 0.5
+                self.spawn_hit_effect(pr.centerx, pr.centery, (130, 130, 130))
+                proj.alive = False
+
+    def spawn_hit_effect(self, x: float, y: float, color: Tuple[int, int, int], pop: bool = False) -> None:
+        # Particles
+        for _ in range(PARTICLE_COUNT_HIT if not pop else PARTICLE_COUNT_HIT + 6):
+            ang = random.uniform(0, 2 * math.pi)
+            spd = random.uniform(80, 220) if not pop else random.uniform(140, 320)
+            self.particles.append(Particle(
+                x=x, y=y, vx=math.cos(ang) * spd, vy=math.sin(ang) * spd, color=color
+            ))
+
+    # ------------- Rendering -------------------------------------------------
+
+    def render(self) -> None:
+        screen = self.screen
+        screen.fill(SKY_BLUE)
+
+        # Ground
+        pygame.draw.rect(screen, GREEN, (0, self.ground_y, SCREEN_WIDTH, SCREEN_HEIGHT - self.ground_y))
+
+        # Scenery
+        draw_tree(screen, 700, self.ground_y + 40)
+        draw_tree(screen, 900, self.ground_y + 50)
+        draw_tree(screen, 1080, self.ground_y + 60)
+
+        # Castle
+        draw_castle(screen, self.castle_rect, clamp(self.castle_hp / CASTLE_HP_MAX, 0, 1))
+
+        # Ballista
+        self.ballista.draw(screen)
+
+        # Player (aim direction)
+        draw_archer(screen, int(self.player.x), int(self.player.y), self.player.aim_dir)
+
+        # Enemies
+        for e in self.enemies:
+            e.draw(screen)
+
+        # Projectiles
+        for p in self.projectiles:
+            p.draw(screen)
+        for p in self.enemy_projectiles:
+            p.draw(screen)
+
+        # Particles
+        for pt in self.particles:
+            pt.draw(screen)
+
+        # UI
+        draw_ui_panel(
+            screen, self.font, score=self.score, wave=self.wave,
+            player_hp=self.player.hp, player_stamina=self.player.stamina,
+            castle_hp=int(self.castle_hp), paused=self.paused, game_over=self.game_over
+        )
+
+        pygame.display.flip()
+
+    # ------------- Input -----------------------------------------------------
+
+    def handle_event(self, ev: pygame.event.Event) -> None:
+        if ev.type == pygame.QUIT:
+            pygame.quit()
+            sys.exit(0)
+        if ev.type == pygame.KEYDOWN:
+            if ev.key in (pygame.K_ESCAPE, pygame.K_q):
+                pygame.quit()
+                sys.exit(0)
+            if ev.key == pygame.K_p:
+                self.paused = not self.paused
+            if ev.key == pygame.K_r and self.game_over:
+                self.__init__()  # reset
+            if ev.key == pygame.K_SPACE and not (self.paused or self.game_over):
+                self.player.try_shoot(self.projectiles)
+            if ev.key == pygame.K_f and not (self.paused or self.game_over):
+                self.ballista.fire(self.projectiles)
+        if ev.type == pygame.MOUSEBUTTONDOWN and ev.button == 1:
+            if not (self.paused or self.game_over):
+                self.player.try_shoot(self.projectiles)
+        if ev.type == pygame.MOUSEBUTTONDOWN and ev.button == 3:
+            if not (self.paused or self.game_over):
+                self.ballista.fire(self.projectiles)
+
+    # ------------- Main Loop -------------------------------------------------
+
+    def run(self) -> None:
+        while True:
+            dt = self.clock.tick(FPS) / 1000.0
+            for ev in pygame.event.get():
+                self.handle_event(ev)
+
+            if not self.paused and not self.game_over:
+                self.update(dt)
+
+            self.render()
+
+# ---------------------------------------------------------------------------
+# Entrypoint
+# ---------------------------------------------------------------------------
+
+def main() -> None:
+    try:
+        Game().run()
+    except Exception as e:
+        print(f"An error occurred: {e}")
+    finally:
+        pygame.quit()
+
+if __name__ == "__main__":
+    main()    